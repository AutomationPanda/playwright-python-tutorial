# tau-playwright-workshop

This repository contains the example code for the Playwright workshop
for [TAU: The Homecoming](https://applitools.com/tau-homecoming/)
on December 1, 2021.
The workshop will be done in [Python](python.org).

This README contains full instructions for the workshop.
That way, you can still code along to learn Playwright even if you miss the main event!


## Workshop details

This section contains information about the workshop.


### Abstract

[Playwright](https://playwright.dev/python/)
is a hot new browser automation tool from Microsoft.
With bindings for .NET, Java, JavaScript, and Python, it’s a strong alternative to Selenium WebDriver for end-to-end web app testing.

This workshop will be an introduction to Playwright using [Python](python.org).
We will automate a test scenario together that performs a [DuckDuckGo](https://duckduckgo.com/) search.
As we code along the test together, we will learn:

* How to install and configure Playwright
* How to integrate Playwright with [pytest](pytest.org), Python’s leading test framework
* How to perform interactions through page objects
* How to conveniently run different browsers, capture videos, and run tests in parallel

Come prepared with Python 3.7 or higher installed on your machine.
By the end of the workshop, you will have a solid foundation in Playwright as well as a Python project you can extend with new tests!


### Prerequisites

To code along with this workshop, your machine must have Python 3.7 or higher.
You should also have a decent Python editor like
[Visual Studio Code](https://code.visualstudio.com/docs/languages/python)
or [PyCharm](https://www.jetbrains.com/pycharm/).

The command line shown in examples below is [bash](https://en.wikipedia.org/wiki/Bash_(Unix_shell)).
If you are using a different shell or a Windows command line, some commands may need to be different.


### Agenda

This workshop has five main parts:

1. Getting started
   1. What is Playwright?
   2. Our web search test
   3. Test project setup
2. First steps with Playwright
   1. Raw Playwright calls
3. Refactoring using page objects
   1. The search page
4. Writing assertions
   1. Checking the search field
   2. Checking the result links
   3. Checking the title
5. Nifty Playwright tricks
   1. Testing different browsers
   2. Capturing screenshots and videos
   3. Running tests in parallel


<<<<<<< HEAD
## Part 1: Getting started
=======
### Example code branches

Each part has a corresponding branch in this repository containing the part's example code.
The branches allow you to check your progress at any point during the workshop.
The branch names are:

| Part   | Branch              |
| ------ | ------------------- |
| Start  | 0-initial-project   |
| Part 1 | 1-getting-started   |
| Part 2 | 2-raw-playwright    |
| Part 3 | 3-page-objects      |
| Part 4 | 4-assertions        |
| Part 5 | 5-playwright-tricks |


## Workshop parts

This section contains the instructions for completing the workshop.
You can code along with them either during the live workshop event or afterwards on your own.


### Part 1: Getting started


#### What is Playwright?

[Playwright](https://playwright.dev/python/) is a new library that can automate interactions with Chromium, Firefox, and WebKit browsers via a single API.
It is an open source project developed by Microsoft.

Playwright is a fantastic alternative to [Selenium WebDriver](https://www.selenium.dev/) for web UI testing.
Like Selenium WebDriver, Playwright has language bindings in multiple languages: Python, .NET, Java, and JavaScript.
Playwright also refines many of the pain points in Selenium WebDriver.
Some examples include:

* Playwright interactions automatically wait for elements to be ready.
* Playwright can use one browser instance with multiple browser contexts for isolation instead of requiring multiple instances.
* Playwright has device emulation for testing responsive web apps in mobile browsers.

For a more thorough list of advantages, check out
[Why Playwright?](https://playwright.dev/python/docs/why-playwright/)
from the docs.


#### Our web search test

For this workshop, we will walk through one test scenario for DuckDuckGo searching.
[DuckDuckGo](https://duckduckgo.com/) is a search engine like Google or Yahoo.

The steps for a basic DuckDuckGo search are:

```gherkin
Given the DuckDuckGo home page is displayed
When the user searches for a phrase
Then the search result query is the phrase
And the search result links pertain to the phrase
And the search result title contains the phrase
```

Go to [duckduckgo.com](https://duckduckgo.com/) and give this a try.
You can use any search phrase you like.
It is important to write a test *case* before writing test *code*.
It is also important to try a test manually before attempting to automate it.


#### Test project setup

Let's set up the test project!
For this workshop, we will build a new project from the ground up.
The GitHub repository should be used exclusively as a reference for example code.

Create a directory named `tau-playwright-workshop` for the project:
>>>>>>> 5679646d

```bash
$ mkdir tau-playwright-workshop
$ cd tau-playwright-workshop
<<<<<<< HEAD
$ python3 -m venv venv
$ source venv/bin/activate
$ pip3 install playwright
$ pip3 install pytest
$ pip3 freeze
$ playwright install
```

* Explain virtual environments

=======
```

Inside this project, create a [Python virtual environment](https://docs.python.org/3/tutorial/venv.html)
using the [venv](https://docs.python.org/3/library/venv.html) module
to manage dependency packages locally:

```bash
$ python3 -m venv venv
$ source venv/bin/activate
```

Creating a new virtual environment for each Python project is a recommended practice.
This command will create a subdirectory named `venv` that holds all virtual environment files, including dependency packages.
After creating a virtual environment, you must "activate" it to use it using the `source` command shown above.
You can tell if a virtual environment is active if its name appears in the bash prompt.

*A note about Python commands:*
Python has two incompatible major versions: 2 and 3.
Although Python 2 end-of-life was January 1, 2020, many machines still run it.
For example, macOS comes bundled with Python 2.7.18.
Sometimes, the `python` executable may point to Python 2 instead of 3.
To be precise about versions and executables, we will use the `python3` and `pip3` commands explicitly in this workshop.

Let's add some Python packages to our new virtual environment:

```bash
$ pip3 install playwright
$ pip3 install pytest
$ pip3 install pytest-playwright
```

By itself, Playwright is simply a library for browser automation.
We need a test framework like pytest if we want to automate tests.
The [`pytest-playwright`](https://playwright.dev/python/docs/test-runners)
is a pytest plugin developed by the Playwright team that simplifies Playwright integration.

You can check all installed packages using `pip3 freeze`.
They should look something like this:

```bash
$ pip3 freeze
attrs==21.2.0
greenlet==1.1.2
iniconfig==1.1.1
packaging==21.3
playwright==1.17.0
pluggy==1.0.0
py==1.11.0
pyee==8.2.2
pyparsing==3.0.6
pytest==6.2.5
toml==0.10.2
websockets==10.1
```

Notice that pip fetches dependencies of dependencies.
It is customary for Python projects to store this list of dependencies in a file named `requirements.txt`.

After the Python packages are installed, we need to install the browsers for Playwright.
The `playwright install` command installs the latest versions of the three browsers that Playwright supports:
Chromium, Firefox, and WebKit:

```bash
$ playwright install
```

By default, pytest with the Playwright plugin will run headless Chromium.
We will show how to run against other browsers in Part 5.

Finally, let's create a test function stub.
By Python conventions, all tests should be located under a `tests` directory.
Create a `tests` directory, and inside, create a file named `test_search.py`:

```bash
$ mkdir tests
$ touch tests/test_search.py
```

Add the following code to `tests/test_search.py`:

```python
def test_basic_duckduckgo_search():
    # Given the DuckDuckGo home page is displayed
    # When the user searches for a phrase
    # Then the search result query is the phrase
    # And the search result links pertain to the phrase
    # And the search result title contains the phrase
    pass
```

The `test_basic_duckduckgo_search` is merely a stub, but it establishes good practices:

* It has a clear name.
* It defines the behavior to test step-by-step in its comments.
* It can be run immediately.

The `pass` statement at the end is just a no-op.

Remember, write test *cases* before you write test *code*.

Before continuing, run this test to make sure everything is set up correctly:

```bash
$ python3 -m pytest tests
```

pytest should discover, run, and pass the single test case under the `tests` directory.

*A note about the pytest command:*
Many online articles and examples use the `pytest` command directly to run tests, like this: `pytest tests`.
Unfortunately, this version of the command does **not** add the current directory to the Python path.
If your tests reference anything outside of their test modules, then the command will fail.
Therefore, I always recommend running the full `python3 -m pytest tests` command.


### Part 2: First steps with Playwright

TBD


### Part 3: Refactoring using page objects

TBD


### Part 4: Writing assertions

TBD


### Part 5: Nifty Playwright tricks

TBD
>>>>>>> 5679646d
<|MERGE_RESOLUTION|>--- conflicted
+++ resolved
@@ -66,9 +66,6 @@
    3. Running tests in parallel
 
 
-<<<<<<< HEAD
-## Part 1: Getting started
-=======
 ### Example code branches
 
 Each part has a corresponding branch in this repository containing the part's example code.
@@ -141,23 +138,10 @@
 The GitHub repository should be used exclusively as a reference for example code.
 
 Create a directory named `tau-playwright-workshop` for the project:
->>>>>>> 5679646d
 
 ```bash
 $ mkdir tau-playwright-workshop
 $ cd tau-playwright-workshop
-<<<<<<< HEAD
-$ python3 -m venv venv
-$ source venv/bin/activate
-$ pip3 install playwright
-$ pip3 install pytest
-$ pip3 freeze
-$ playwright install
-```
-
-* Explain virtual environments
-
-=======
 ```
 
 Inside this project, create a [Python virtual environment](https://docs.python.org/3/tutorial/venv.html)
@@ -290,5 +274,4 @@
 
 ### Part 5: Nifty Playwright tricks
 
-TBD
->>>>>>> 5679646d
+TBD