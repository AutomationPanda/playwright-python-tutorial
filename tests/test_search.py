"""
These tests cover DuckDuckGo searches.
"""


<<<<<<< HEAD
def test_basic_duckduckgo_search(page):

=======
def test_basic_duckduckgo_search() -> None:
>>>>>>> ac897311
    # Given the DuckDuckGo home page is displayed
    page.goto('https://www.duckduckgo.com')

    # When the user searches for a phrase
    page.fill('#search_form_input_homepage', 'panda')
    page.click('#search_button_homepage')

    # Then the search result query is the phrase
    # And the search result links pertain to the phrase
    # And the search result title contains the phrase
    pass<|MERGE_RESOLUTION|>--- conflicted
+++ resolved
@@ -3,12 +3,10 @@
 """
 
 
-<<<<<<< HEAD
-def test_basic_duckduckgo_search(page):
+from playwright.sync_api import Page
 
-=======
-def test_basic_duckduckgo_search() -> None:
->>>>>>> ac897311
+
+def test_basic_duckduckgo_search(page: Page) -> None:
     # Given the DuckDuckGo home page is displayed
     page.goto('https://www.duckduckgo.com')
 
