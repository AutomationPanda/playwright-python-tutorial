--- conflicted
+++ resolved
@@ -26,8 +26,7 @@
 
 
 @pytest.fixture
-<<<<<<< HEAD
-def search_page(page):
+def search_page(page: Page) -> DuckDuckGoSearchPage:
     return DuckDuckGoSearchPage(page)
 
 
@@ -107,8 +106,4 @@
 
 @pytest.fixture()
 def project_column_ids(project_columns):
-    return list(map(lambda x: x['id'], project_columns))
-=======
-def search_page(page: Page) -> DuckDuckGoSearchPage:
-    return DuckDuckGoSearchPage(page)
->>>>>>> 62371c4a
+    return list(map(lambda x: x['id'], project_columns))